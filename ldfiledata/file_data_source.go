// Package ldfiledata allows the LaunchDarkly client to read feature flag data from a file.
package ldfiledata

import (
	"encoding/json"
	"fmt"
	"io/ioutil"
	"log"
	"os"
	"path/filepath"
	"strings"
	"sync"
	"unicode"

	"gopkg.in/ghodss/yaml.v1"

	ld "gopkg.in/launchdarkly/go-client.v4"
)

// FileDataSourceOption is the interface for optional configuration parameters that can be
// passed to NewFileDataSourceFactory. These include FilePaths and UseLogger.
type FileDataSourceOption interface {
	apply(fp *fileDataSource) error
}

type filePathsOption struct {
	paths []string
}

func (o filePathsOption) apply(fs *fileDataSource) error {
	abs, err := absFilePaths(o.paths)
	if err != nil {
		return err
	}
	fs.absFilePaths = append(fs.absFilePaths, abs...)
	return nil
}

<<<<<<< HEAD
// FilePaths creates an option for NewFileDataSource, to specify the input
=======
// FilePaths creates an option for to NewFileDataSourceFactory, to specify the input
>>>>>>> 8a21d560
// data files. The paths may be any number of absolute or relative file paths.
func FilePaths(paths ...string) FileDataSourceOption {
	return filePathsOption{paths}
}

type loggerOption struct {
	logger ld.Logger
}

func (o loggerOption) apply(fs *fileDataSource) error {
	fs.logger = o.logger
	return nil
}

// UseLogger creates an option for NewFileDataSourceFactory, to specify where to send
// log output. If not specified, a log.Logger is used.
func UseLogger(logger ld.Logger) FileDataSourceOption {
	return loggerOption{logger}
}

// ReloaderFactory is a function type used with UseReloader, to specify a mechanism for detecting when
// data files should be reloaded. Its standard implementation is in the ldfilewatch package.
type ReloaderFactory func(paths []string, logger ld.Logger, reload func(), closeCh <-chan struct{}) error

type reloaderOption struct {
	reloaderFactory ReloaderFactory
}

func (o reloaderOption) apply(fs *fileDataSource) error {
	fs.reloaderFactory = o.reloaderFactory
	return nil
}

// UseReloader creates an option for NewFileDataSourceFactory, to specify a mechanism for reloading
// data files. It is normally used with the ldfilewatch package, as follows:
//
//     ldfiledata.UseReloader(ldfilewatch.WatchFiles)
func UseReloader(reloaderFactory ReloaderFactory) FileDataSourceOption {
	return reloaderOption{reloaderFactory}
}

type fileDataSource struct {
	store           ld.FeatureStore
	reloaderFactory ReloaderFactory
	logger          ld.Logger
	isInitialized   bool
	absFilePaths    []string
	readyCh         chan<- struct{}
	readyOnce       sync.Once
	closeOnce       sync.Once
	closeReloaderCh chan struct{}
}

// NewFileDataSourceFactory returns a function that allows the LaunchDarkly client to read feature
// flag data from a file or files. You must store this function in the UpdateProcessorFactory
// property of your client configuration before creating the client:
//
//     fileSource, err := ldfiledata.NewFileDataSourceFactory(
//         ldfiledata.FilePaths("./test-data/my-flags.json"))
//     ldConfig := ld.DefaultConfig
//     ldConfig.UpdateProcessorFactory = fileSource
//     ldClient := ld.MakeCustomClient(mySdkKey, ldConfig, 5*time.Second)
//
// Use FilePaths to specify any number of file paths. The files are not actually loaded until the
// client starts up. At that point, if any file does not exist or cannot be parsed, the FileDataSource
// will log an error and will not load any data.
//
// Files may contain either JSON or YAML; if the first non-whitespace character is '{', the file is parsed
// as JSON, otherwise it is parsed as YAML. The file data should consist of an object with up to three
// properties:
//
// - "flags": Feature flag definitions.
//
// - "flagValues": Simplified feature flags that contain only a value.
//
// - "segments": User segment definitions.
//
// The format of the data in "flags" and "segments" is defined by the LaunchDarkly application and is
// subject to change. Rather than trying to construct these objects yourself, it is simpler to request
// existing flags directly from the LaunchDarkly server in JSON format, and use this output as the starting
// point for your file. In Linux you would do this:
//
//     curl -H "Authorization: <your sdk key>" https://app.launchdarkly.com/sdk/latest-all
//
// The output will look something like this (but with many more properties):
//
//     {
//       "flags": {
//         "flag-key-1": {
//           "key": "flag-key-1",
//           "on": true,
//           "variations": [ "a", "b" ]
//         }
//       },
//       "segments": {
//         "segment-key-1": {
//           "key": "segment-key-1",
//           "includes": [ "user-key-1" ]
//         }
//       }
//     }
//
// Data in this format allows the SDK to exactly duplicate all the kinds of flag behavior supported by
// LaunchDarkly. However, in many cases you will not need this complexity, but will just want to set
// specific flag keys to specific values. For that, you can use a much simpler format:
//
//     {
//       "flagValues": {
//         "my-string-flag-key": "value-1",
//         "my-boolean-flag-key": true,
//         "my-integer-flag-key": 3
//       }
//     }
//
// Or, in YAML:
//
//     flagValues:
//       my-string-flag-key: "value-1"
//       my-boolean-flag-key: true
//       my-integer-flag-key: 3
//
// It is also possible to specify both "flags" and "flagValues", if you want some flags to have simple
// values and others to have complex behavior. However, it is an error to use the same flag key or
// segment key more than once, either in a single file or across multiple files.
//
// If the data source encounters any error in any file-- malformed content, a missing file, or a
// duplicate key-- it will not load flags from any of the files.
func NewFileDataSourceFactory(options ...FileDataSourceOption) ld.UpdateProcessorFactory {
	return func(sdkKey string, config ld.Config) (ld.UpdateProcessor, error) {
		return newFileDataSource(config.FeatureStore, options...)
	}
}

func newFileDataSource(featureStore ld.FeatureStore, options ...FileDataSourceOption) (*fileDataSource, error) {
	if featureStore == nil {
		return nil, fmt.Errorf("featureStore must not be nil")
	}
	fs := &fileDataSource{
		store: featureStore,
	}
	for _, o := range options {
		err := o.apply(fs)
		if err != nil {
			return nil, err
		}
	}
	if fs.logger == nil {
		fs.logger = log.New(os.Stderr, "[LaunchDarkly FileDataSource] ", log.LstdFlags)
	}
	return fs, nil
}

// Initialized is used internally by the LaunchDarkly client.
func (fs *fileDataSource) Initialized() bool {
	return fs.isInitialized
}

// Start is used internally by the LaunchDarkly client.
func (fs *fileDataSource) Start(closeWhenReady chan<- struct{}) {
	fs.readyCh = closeWhenReady
	fs.reload()

	// If there is no reloader, then we signal readiness immediately regardless of whether the
	// data load succeeded or failed.
	if fs.reloaderFactory == nil {
		fs.signalStartComplete(fs.isInitialized)
		return
	}

	// If there is a reloader, and if we haven't yet successfully loaded data, then the
	// readiness signal will happen the first time we do get valid data (in reload).
	fs.closeReloaderCh = make(chan struct{})
	err := fs.reloaderFactory(fs.absFilePaths, fs.logger, fs.reload, fs.closeReloaderCh)
	if err != nil {
		fs.logger.Printf("ERROR: Unable to start reloader: %s\n", err)
	}
}

// Reload tells the data source to immediately attempt to reread all of the configured source files
// and update the feature flag state. If any file cannot be loaded or parsed, the flag state will not
// be modified.
func (fs *fileDataSource) reload() {
	filesData := make([]fileData, 0)
	for _, path := range fs.absFilePaths {
		data, err := readFile(path)
		if err == nil {
			filesData = append(filesData, data)
		} else {
			fs.logger.Printf("ERROR: Unable to load flags: %s [%s]", err, path)
			return
		}
	}
	storeData, err := mergeFileData(filesData...)
	if err == nil {
		err = fs.store.Init(storeData)
		fs.signalStartComplete(true)
	}
	if err != nil {
		fs.logger.Printf("ERROR: %s", err)
	}
}

func (fs *fileDataSource) signalStartComplete(succeeded bool) {
	fs.readyOnce.Do(func() {
		fs.isInitialized = succeeded
		if fs.readyCh != nil {
			close(fs.readyCh)
		}
	})
}

func absFilePaths(paths []string) ([]string, error) {
	absPaths := make([]string, 0)
	for _, p := range paths {
		absPath, err := filepath.Abs(p)
		if err != nil {
			return nil, fmt.Errorf("unable to determine absolute path for '%s'", p)
		}
		absPaths = append(absPaths, absPath)
	}
	return absPaths, nil
}

type fileData struct {
	Flags      *map[string]ld.FeatureFlag
	FlagValues *map[string]interface{}
	Segments   *map[string]ld.Segment
}

func insertData(all map[ld.VersionedDataKind]map[string]ld.VersionedData, kind ld.VersionedDataKind, key string,
	data ld.VersionedData) error {
	if _, exists := all[kind][key]; exists {
		return fmt.Errorf("%s '%s' is specified by multiple files", kind.GetNamespace(), key)
	}
	all[kind][key] = data
	return nil
}

func readFile(path string) (fileData, error) {
	var data fileData
	var rawData []byte
	var err error
	if rawData, err = ioutil.ReadFile(path); err != nil { // nolint:gosec // G304: ok to read file into variable
		return data, fmt.Errorf("unable to read file: %s", err)
	}
	if detectJSON(rawData) {
		err = json.Unmarshal(rawData, &data)
	} else {
		err = yaml.Unmarshal(rawData, &data)
	}
	if err != nil {
		err = fmt.Errorf("error parsing file: %s", err)
	}
	return data, err
}

func detectJSON(rawData []byte) bool {
	// A valid JSON file for our purposes must be an object, i.e. it must start with '{'
	return strings.HasPrefix("{", strings.TrimLeftFunc(string(rawData), unicode.IsSpace))
}

func mergeFileData(allFileData ...fileData) (map[ld.VersionedDataKind]map[string]ld.VersionedData, error) {
	all := map[ld.VersionedDataKind]map[string]ld.VersionedData{
		ld.Features: {},
		ld.Segments: {},
	}
	for _, d := range allFileData {
		if d.Flags != nil {
			for key, f := range *d.Flags {
				data := f
				if err := insertData(all, ld.Features, key, &data); err != nil {
					return nil, err
				}
			}
		}
		if d.FlagValues != nil {
			for key, f := range *d.FlagValues {
				zeroVariation := 0
				data := ld.FeatureFlag{
					Key:         key,
					Variations:  []interface{}{f},
					On:          true,
					Fallthrough: ld.VariationOrRollout{Variation: &zeroVariation},
				}
				if err := insertData(all, ld.Features, key, &data); err != nil {
					return nil, err
				}
			}
		}
		if d.Segments != nil {
			for key, s := range *d.Segments {
				data := s
				if err := insertData(all, ld.Segments, key, &data); err != nil {
					return nil, err
				}
			}
		}
	}
	return all, nil
}

// Close is called automatically when the client is closed.
func (fs *fileDataSource) Close() (err error) {
	fs.closeOnce.Do(func() {
		if fs.closeReloaderCh != nil {
			close(fs.closeReloaderCh)
		}
	})
	return nil
}<|MERGE_RESOLUTION|>--- conflicted
+++ resolved
@@ -36,11 +36,7 @@
 	return nil
 }
 
-<<<<<<< HEAD
-// FilePaths creates an option for NewFileDataSource, to specify the input
-=======
-// FilePaths creates an option for to NewFileDataSourceFactory, to specify the input
->>>>>>> 8a21d560
+// FilePaths creates an option for NewFileDataSourceFactory, to specify the input
 // data files. The paths may be any number of absolute or relative file paths.
 func FilePaths(paths ...string) FileDataSourceOption {
 	return filePathsOption{paths}
