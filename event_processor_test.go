--- conflicted
+++ resolved
@@ -25,21 +25,13 @@
 	"secondary",
 }
 
-<<<<<<< HEAD
 var epDefaultConfig = Config{
-	SendEvents:       true,
-	Capacity:         1000,
-	FlushInterval:    1 * time.Hour,
-	Logger:           log.New(os.Stderr, "[LaunchDarkly]", log.LstdFlags),
-	UserKeysCapacity: 1000,
-=======
-var defaultConfig = Config{
 	SendEvents:            true,
 	Capacity:              1000,
 	FlushInterval:         1 * time.Hour,
+	Logger:                log.New(os.Stderr, "[LaunchDarkly]", log.LstdFlags),
 	UserKeysCapacity:      1000,
 	UserKeysFlushInterval: 1 * time.Hour,
->>>>>>> 23356695
 }
 
 const (
@@ -108,7 +100,7 @@
 }
 
 func TestDebugFlagIsSetIfFlagIsTemporarilyInDebugMode(t *testing.T) {
-	ep, st := createEventProcessor(defaultConfig)
+	ep, st := createEventProcessor(epDefaultConfig)
 	defer ep.close()
 
 	user := NewUser("userkey")
