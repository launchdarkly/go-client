--- conflicted
+++ resolved
@@ -1,15 +1,4 @@
 package ldclient
-
-import (
-<<<<<<< HEAD
-	"bytes"
-
-	"github.com/launchdarkly/foundation/wiltfilter"
-	"github.com/launchdarkly/go-metrics"
-=======
-	"sync"
->>>>>>> 41a355be
-)
 
 // Manages the state of summarizable information for the EventProcessor, including the
 // event counters and user deduplication. Note that the methods for this type are
@@ -20,13 +9,8 @@
 	startDate         uint64
 	endDate           uint64
 	lastKnownPastTime uint64
-<<<<<<< HEAD
-	userFilter        wiltfilter.RefreshingWiltFilter
-=======
 	userKeysSeen      map[string]struct{}
 	userCapacity      int
-	flagsLock         *sync.Mutex
->>>>>>> 41a355be
 }
 
 type counterKey struct {
@@ -56,13 +40,8 @@
 func NewEventSummarizer(config Config) *eventSummarizer {
 	return &eventSummarizer{
 		currentFlags: make(map[counterKey]*counterValue),
-<<<<<<< HEAD
-		userFilter:   userFilter,
-=======
 		userKeysSeen: make(map[string]struct{}),
 		userCapacity: config.UserKeysCapacity,
-		flagsLock:    &sync.Mutex{},
->>>>>>> 41a355be
 	}
 }
 
@@ -71,8 +50,6 @@
 	if user == nil || user.Key == nil {
 		return false
 	}
-	s.flagsLock.Lock()
-	defer s.flagsLock.Unlock()
 	if _, ok := s.userKeysSeen[*user.Key]; ok {
 		return true
 	}
@@ -140,16 +117,8 @@
 
 // Transforms all current counters into the format used for event sending, then clears them.
 func (s *eventSummarizer) flush() summaryOutput {
-<<<<<<< HEAD
-	// Reset the set of users we've seen (TODO: need to add a manual refresh method to wiltfilter)
-	s.userFilter.Refresh()
-=======
-	s.flagsLock.Lock()
-	defer s.flagsLock.Unlock()
-
 	// Reset the set of users we've seen
 	s.userKeysSeen = make(map[string]struct{})
->>>>>>> 41a355be
 
 	counters := make([]counterData, len(s.currentFlags))
 	i := 0
