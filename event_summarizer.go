--- conflicted
+++ resolved
@@ -62,8 +62,6 @@
 
 // Clears the set of users we've noticed.
 func (s *eventSummarizer) resetUsers() {
-	s.flagsLock.Lock()
-	defer s.flagsLock.Unlock()
 	s.userKeysSeen = make(map[string]struct{})
 }
 
@@ -76,19 +74,10 @@
 		return false
 	}
 	if fe.TrackEvents {
-<<<<<<< HEAD
-		if fe.TrackEventsExpirationDate == nil {
-			return false
-		}
-=======
 		return false
 	}
 
-	s.flagsLock.Lock()
-	defer s.flagsLock.Unlock()
-
 	if fe.DebugEventsUntilDate != nil {
->>>>>>> 23356695
 		// The "last known past time" comes from the last HTTP response we got from the server.
 		// In case the client's time is set wrong, at least we know that any expiration date
 		// earlier than that point is definitely in the past.
@@ -136,19 +125,12 @@
 
 // Transforms all current counters into the format used for event sending, then clears them.
 func (s *eventSummarizer) flush() summaryOutput {
-<<<<<<< HEAD
-	// Reset the set of users we've seen
-	s.userKeysSeen = make(map[string]struct{})
-=======
-	s.flagsLock.Lock()
 	counters := s.counters
 	startDate := s.startDate
 	endDate := s.endDate
 	s.counters = make(map[counterKey]*counterValue)
 	s.startDate = 0
 	s.endDate = 0
-	s.flagsLock.Unlock()
->>>>>>> 23356695
 
 	countersOut := make([]counterData, len(counters))
 	i := 0
