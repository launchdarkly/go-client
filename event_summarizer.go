--- conflicted
+++ resolved
@@ -68,18 +68,10 @@
 	if fe, ok = evt.(FeatureRequestEvent); !ok {
 		return false
 	}
-	if fe.TrackEvents && fe.TrackEventsExpirationDate == nil {
-		return false
-	}
-
-<<<<<<< HEAD
-	if fe.TrackEventsExpirationDate != nil {
-=======
-	s.flagsLock.Lock()
-	defer s.flagsLock.Unlock()
-
-	if fe.TrackEvents && fe.TrackEventsExpirationDate != nil {
->>>>>>> 754de4af
+	if fe.TrackEvents {
+		if fe.TrackEventsExpirationDate == nil {
+			return false
+		}
 		// The "last known past time" comes from the last HTTP response we got from the server.
 		// In case the client's time is set wrong, at least we know that any expiration date
 		// earlier than that point is definitely in the past.
