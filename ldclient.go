--- conflicted
+++ resolved
@@ -15,11 +15,7 @@
 )
 
 // Version is the client version.
-<<<<<<< HEAD
-const Version = "4.6.1"
-=======
 const Version = "4.7.0"
->>>>>>> 51783c1c
 
 // LDClient is the LaunchDarkly client. Client instances are thread-safe.
 // Applications should instantiate a single instance for the lifetime
