package ldclient

import (
	"crypto/hmac"
	"crypto/sha256"
	"encoding/hex"
	"encoding/json"
	"errors"
	"fmt"
	"log"
	"os"
	"reflect"
	"strings"
	"time"
)

const Version = "3.1.0"

// The LaunchDarkly client. Client instances are thread-safe.
// Applications should instantiate a single instance for the lifetime
// of their application.
type LDClient struct {
	sdkKey          string
	config          Config
	eventProcessor  *eventProcessor
	updateProcessor UpdateProcessor
	store           FeatureStore
}

type Logger interface {
	Println(...interface{})
	Printf(string, ...interface{})
}

// Exposes advanced configuration options for the LaunchDarkly client.
type Config struct {
	BaseUri               string
	StreamUri             string
	EventsUri             string
	Capacity              int
	FlushInterval         time.Duration
	SamplingInterval      int32
	PollInterval          time.Duration
	Logger                Logger
	Timeout               time.Duration
	Stream                bool
	FeatureStore          FeatureStore
	UseLdd                bool
	SendEvents            bool
	Offline               bool
	AllAttributesPrivate  bool
	PrivateAttributeNames []string
	UpdateProcessor       UpdateProcessor
	// The number of user keys that the event processor can remember at any one time, so that
	// duplicate user details will not be sent in analytics events.
	UserKeysCapacity int
	// The interval at which the event processor will reset its set of known user keys.
	UserKeysFlushInterval time.Duration
	// Set to true if you need to see the full user details in every analytics event.
	InlineUsersInEvents bool
}

// The minimum value for Config.PollInterval. If you specify a smaller interval,
// the minimum will be used instead.
const MinimumPollInterval = 30 * time.Second

type UpdateProcessor interface {
	Initialized() bool
	Close()
	Start(closeWhenReady chan<- struct{})
}

// Provides the default configuration options for the LaunchDarkly client.
// The easiest way to create a custom configuration is to start with the
// default config, and set the custom options from there. For example:
//   var config = DefaultConfig
//   config.Capacity = 2000
var DefaultConfig = Config{
	BaseUri:               "https://app.launchdarkly.com",
	StreamUri:             "https://stream.launchdarkly.com",
	EventsUri:             "https://events.launchdarkly.com",
	Capacity:              1000,
	FlushInterval:         5 * time.Second,
	PollInterval:          MinimumPollInterval,
	Logger:                log.New(os.Stderr, "[LaunchDarkly]", log.LstdFlags),
	Timeout:               3000 * time.Millisecond,
	Stream:                true,
	FeatureStore:          nil,
	UseLdd:                false,
	SendEvents:            true,
	Offline:               false,
	UserKeysCapacity:      1000,
	UserKeysFlushInterval: 5 * time.Minute,
}

var ErrInitializationTimeout = errors.New("Timeout encountered waiting for LaunchDarkly client initialization")
var ErrClientNotInitialized = errors.New("Feature flag evaluation called before LaunchDarkly client initialization completed")

// Creates a new client instance that connects to LaunchDarkly with the default configuration. In most
// cases, you should use this method to instantiate your client. The optional duration parameter allows callers to
// block until the client has connected to LaunchDarkly and is properly initialized.
func MakeClient(sdkKey string, waitFor time.Duration) (*LDClient, error) {
	return MakeCustomClient(sdkKey, DefaultConfig, waitFor)
}

// Creates a new client instance that connects to LaunchDarkly with a custom configuration. The optional duration parameter allows callers to
// block until the client has connected to LaunchDarkly and is properly initialized.
func MakeCustomClient(sdkKey string, config Config, waitFor time.Duration) (*LDClient, error) {
	closeWhenReady := make(chan struct{})

	config.BaseUri = strings.TrimRight(config.BaseUri, "/")
	config.EventsUri = strings.TrimRight(config.EventsUri, "/")
	if config.PollInterval < MinimumPollInterval {
		config.PollInterval = MinimumPollInterval
	}

	if config.FeatureStore == nil {
		config.FeatureStore = NewInMemoryFeatureStore(config.Logger)
	}

	client := LDClient{
		sdkKey: sdkKey,
		config: config,
		store:  config.FeatureStore,
	}

	if config.Offline {
		config.Logger.Println("Started LaunchDarkly in offline mode")
		client.config.SendEvents = false
		return &client, nil
	}

	client.eventProcessor = newEventProcessor(sdkKey, config, nil)

	if config.UseLdd {
		config.Logger.Println("Started LaunchDarkly in LDD mode")
		return &client, nil
	}

	requestor := newRequestor(sdkKey, config)

	if config.UpdateProcessor != nil {
		client.updateProcessor = config.UpdateProcessor
	} else if config.Stream {
		client.updateProcessor = newStreamProcessor(sdkKey, config, requestor)
	} else {
		config.Logger.Println("You should only disable the streaming API if instructed to do so by LaunchDarkly support")
		client.updateProcessor = newPollingProcessor(config, requestor)
	}
	client.updateProcessor.Start(closeWhenReady)
	timeout := time.After(waitFor)
	for {
		select {
		case <-closeWhenReady:
			config.Logger.Println("Successfully initialized LaunchDarkly client!")
			return &client, nil
		case <-timeout:
			if waitFor > 0 {
				config.Logger.Println("Timeout exceeded when initializing LaunchDarkly client.")
				return &client, ErrInitializationTimeout
			}

			go func() { <-closeWhenReady }() // Don't block the UpdateProcessor when not waiting
			return &client, nil
		}
	}
}

func (client *LDClient) Identify(user User) error {
	if client.IsOffline() {
		return nil
	}
	if user.Key == nil || *user.Key == "" {
		client.config.Logger.Printf("WARN: Identify called with empty/nil user key!")
	}
	evt := NewIdentifyEvent(user)
	client.eventProcessor.sendEvent(evt)
	return nil
}

// Tracks that a user has performed an event. Custom data can be attached to the
// event, and is serialized to JSON using the encoding/json package (http://golang.org/pkg/encoding/json/).
func (client *LDClient) Track(key string, user User, data interface{}) error {
	if client.IsOffline() {
		return nil
	}
	if user.Key == nil || *user.Key == "" {
		client.config.Logger.Printf("WARN: Track called with empty/nil user key!")
	}
	evt := NewCustomEvent(key, user, data)
	client.eventProcessor.sendEvent(evt)
	return nil
}

// Returns whether the LaunchDarkly client is in offline mode.
func (client *LDClient) IsOffline() bool {
	return client.config.Offline
}

func (client *LDClient) SecureModeHash(user User) string {
	if user.Key == nil {
		return ""
	}
	key := []byte(client.sdkKey)
	h := hmac.New(sha256.New, key)
	h.Write([]byte(*user.Key))
	return hex.EncodeToString(h.Sum(nil))
}

// Returns whether the LaunchDarkly client is initialized.
func (client *LDClient) Initialized() bool {
	return client.IsOffline() || client.config.UseLdd || client.updateProcessor.Initialized()
}

// Shuts down the LaunchDarkly client. After calling this, the LaunchDarkly client
// should no longer be used.
func (client *LDClient) Close() {
	client.config.Logger.Println("Closing LaunchDarkly Client")
	if client.IsOffline() {
		return
	}
	client.eventProcessor.close()
	if !client.config.UseLdd {
		client.updateProcessor.Close()
	}
}

// Immediately flushes queued events.
func (client *LDClient) Flush() {
	if client.IsOffline() {
		return
	}
	client.eventProcessor.flush()
}

// Returns a map from feature flag keys to values for
// a given user. If the result of the flag's evaluation would
// result in the default value, `nil` will be returned. This method
// does not send analytics events back to LaunchDarkly
func (client *LDClient) AllFlags(user User) map[string]interface{} {
	if client.IsOffline() {
		client.config.Logger.Println("WARN: Called AllFlags in offline mode. Returning nil map")
		return nil
	}

	if !client.Initialized() {
		if client.store.Initialized() {
			client.config.Logger.Println("WARN: Called AllFlags before client initialization; using last known values from feature store")
		} else {
			client.config.Logger.Println("WARN: Called AllFlags before client initialization. Feature store not available; returning nil map")
			return nil
		}
	}

	if user.Key == nil {
		client.config.Logger.Println("WARN: Called AllFlags with nil user key. Returning nil map")
		return nil
	}

	results := make(map[string]interface{})

	items, err := client.store.All(Features)

	if err != nil {
		client.config.Logger.Println("WARN: Unable to fetch flags from feature store. Returning nil map. Error: " + err.Error())
		return nil
	}
	for _, item := range items {
		if flag, ok := item.(*FeatureFlag); ok {
			result, _, _ := client.evalFlag(*flag, user)
			results[flag.Key] = result
		}
	}

	return results
}

<<<<<<< HEAD
func (client *LDClient) evalFlag(flag FeatureFlag, user User) (interface{}, *int, []FeatureRequestEvent) {
	var prereqEvents []FeatureRequestEvent
	if flag.On {
		evalResult, err := flag.EvaluateExplain(user, client.store)
		prereqEvents = evalResult.PrerequisiteRequestEvents

		if err != nil {
			return nil, nil, prereqEvents
		}

		if evalResult.Value != nil {
			return evalResult.Value, evalResult.Variation, prereqEvents
		}
		// If the value is nil, but the error is not, fall through and use the off variation
	}

	if flag.OffVariation != nil && *flag.OffVariation < len(flag.Variations) {
		value := flag.Variations[*flag.OffVariation]
		return value, flag.OffVariation, prereqEvents
	}
	return nil, nil, prereqEvents
=======
func (client *LDClient) evalFlag(flag FeatureFlag, user User) (interface{}, []FeatureRequestEvent) {
	return flag.Evaluate(user, client.store)
>>>>>>> 98bf8862
}

// Returns the value of a boolean feature flag for a given user. Returns defaultVal if
// there is an error, if the flag doesn't exist, the client hasn't completed initialization,
// or the feature is turned off.
func (client *LDClient) BoolVariation(key string, user User, defaultVal bool) (bool, error) {
	value, err := client.variation(key, user, defaultVal, reflect.TypeOf(bool(true)))
	result, _ := value.(bool)
	return result, err
}

// Returns the value of a feature flag (whose variations are integers) for the given user.
// Returns defaultVal if there is an error, if the flag doesn't exist, or the feature is turned off.
func (client *LDClient) IntVariation(key string, user User, defaultVal int) (int, error) {
	value, err := client.variation(key, user, float64(defaultVal), reflect.TypeOf(float64(0)))
	result, _ := value.(float64)
	return int(result), err
}

// Returns the value of a feature flag (whose variations are floats) for the given user.
// Returns defaultVal if there is an error, if the flag doesn't exist, or the feature is turned off.
func (client *LDClient) Float64Variation(key string, user User, defaultVal float64) (float64, error) {
	value, err := client.variation(key, user, defaultVal, reflect.TypeOf(float64(0)))
	result, _ := value.(float64)
	return result, err
}

// Returns the value of a feature flag (whose variations are strings) for the given user.
// Returns defaultVal if there is an error, if the flag doesn't exist, or the feature is turned off.
func (client *LDClient) StringVariation(key string, user User, defaultVal string) (string, error) {
	value, err := client.variation(key, user, defaultVal, reflect.TypeOf(string("string")))
	result, _ := value.(string)
	return result, err
}

// Returns the value of a feature flag (whose variations are JSON) for the given user.
// Returns defaultVal if there is an error, if the flag doesn't exist, or the feature is turned off.
func (client *LDClient) JsonVariation(key string, user User, defaultVal json.RawMessage) (json.RawMessage, error) {
	if client.IsOffline() {
		return defaultVal, nil
	}
	value, index, flag, err := client.evaluateInternal(key, user, defaultVal)

	if err != nil {
		client.sendFlagRequestEvent(key, flag, user, index, defaultVal, defaultVal)
		return defaultVal, err
	}
	valueJsonRawMessage, err := ToJsonRawMessage(value)
	if err != nil {
		client.sendFlagRequestEvent(key, flag, user, index, defaultVal, defaultVal)
		return defaultVal, err
	}
	client.sendFlagRequestEvent(key, flag, user, index, valueJsonRawMessage, defaultVal)
	return valueJsonRawMessage, nil
}

// Generic method for evaluating a feature flag for a given user. The type of the returned interface{}
// will always be expectedType or the actual defaultValue will be returned.
func (client *LDClient) variation(key string, user User, defaultVal interface{}, expectedType reflect.Type) (interface{}, error) {
	if client.IsOffline() {
		return defaultVal, nil
	}
	value, index, flag, err := client.evaluateInternal(key, user, defaultVal)
	if err != nil {
		client.sendFlagRequestEvent(key, flag, user, index, defaultVal, defaultVal)
		return defaultVal, err
	}

	valueType := reflect.TypeOf(value)
	if expectedType != valueType {
		client.sendFlagRequestEvent(key, flag, user, index, defaultVal, defaultVal)
		return defaultVal, fmt.Errorf("Feature flag returned value: %+v of incompatible type: %+v; Expected: %+v", value, valueType, expectedType)
	}
	client.sendFlagRequestEvent(key, flag, user, index, value, defaultVal)
	return value, nil
}

func (client *LDClient) sendFlagRequestEvent(key string, flag *FeatureFlag, user User, variation *int, value, defaultVal interface{}) {
	if client.IsOffline() {
		return
	}
	evt := NewFeatureRequestEvent(key, flag, user, variation, value, defaultVal, nil)
	client.eventProcessor.sendEvent(evt)
}

func (client *LDClient) Evaluate(key string, user User, defaultVal interface{}) (interface{}, *int, error) {
	value, index, _, err := client.evaluateInternal(key, user, defaultVal)
	return value, index, err
}

func (client *LDClient) evaluateInternal(key string, user User, defaultVal interface{}) (interface{}, *int, *FeatureFlag, error) {
	if user.Key == nil {
		return defaultVal, nil, nil, fmt.Errorf("User.Key cannot be nil for user: %+v when evaluating flag: %s", user, key)
	}
	if *user.Key == "" {
		client.config.Logger.Printf("WARN: User.Key is blank when evaluating flag: %s. Flag evaluation will proceed, but the user will not be stored in LaunchDarkly.", key)
	}

	var feature *FeatureFlag
	var storeErr error
	var ok bool

	if !client.Initialized() {
		if client.store.Initialized() {
			client.config.Logger.Printf("WARN: Feature flag evaluation called before LaunchDarkly client initialization completed; using last known values from feature store")
		} else {
			return defaultVal, nil, nil, ErrClientNotInitialized
		}
	}

	data, storeErr := client.store.Get(Features, key)

	if storeErr != nil {
		client.config.Logger.Printf("Encountered error fetching feature from store: %+v", storeErr)
		return defaultVal, nil, nil, storeErr
	}

	if data != nil {
		feature, ok = data.(*FeatureFlag)
		if !ok {
			return defaultVal, nil, nil, fmt.Errorf("Unexpected data type (%T) found in store for feature key: %s. Returning default value.", data, key)
		}
	} else {
		return defaultVal, nil, nil, fmt.Errorf("Unknown feature key: %s Verify that this feature key exists. Returning default value.", key)
	}

	result, index, prereqEvents := client.evalFlag(*feature, user)
	if !client.IsOffline() {
		for _, event := range prereqEvents {
			client.eventProcessor.sendEvent(event)
		}
	}
	if result != nil {
		return result, index, feature, nil
	}
	return defaultVal, index, feature, nil
}<|MERGE_RESOLUTION|>--- conflicted
+++ resolved
@@ -275,32 +275,8 @@
 	return results
 }
 
-<<<<<<< HEAD
 func (client *LDClient) evalFlag(flag FeatureFlag, user User) (interface{}, *int, []FeatureRequestEvent) {
-	var prereqEvents []FeatureRequestEvent
-	if flag.On {
-		evalResult, err := flag.EvaluateExplain(user, client.store)
-		prereqEvents = evalResult.PrerequisiteRequestEvents
-
-		if err != nil {
-			return nil, nil, prereqEvents
-		}
-
-		if evalResult.Value != nil {
-			return evalResult.Value, evalResult.Variation, prereqEvents
-		}
-		// If the value is nil, but the error is not, fall through and use the off variation
-	}
-
-	if flag.OffVariation != nil && *flag.OffVariation < len(flag.Variations) {
-		value := flag.Variations[*flag.OffVariation]
-		return value, flag.OffVariation, prereqEvents
-	}
-	return nil, nil, prereqEvents
-=======
-func (client *LDClient) evalFlag(flag FeatureFlag, user User) (interface{}, []FeatureRequestEvent) {
 	return flag.Evaluate(user, client.store)
->>>>>>> 98bf8862
 }
 
 // Returns the value of a boolean feature flag for a given user. Returns defaultVal if
