package ldclient

import (
	"bytes"
	"encoding/json"
	"errors"
	"io/ioutil"
	"math/rand"
	"net/http"
	"sync"
	"time"
)

type eventProcessor struct {
	queue      []interface{}
	sdkKey     string
	config     Config
	eventsUri  string
	client     *http.Client
	eventsIn   chan eventInput
	closer     chan struct{}
	closeOnce  sync.Once
	closed     bool
	summarizer *eventSummarizer
}

// Payload of the eventsIn channel. If event is nil, this is a flush request. The reply
// channel is non-nil if the caller has requested a reply.
type eventInput struct {
	event Event
	reply chan error
}

// Serializable form of a feature request event. This differs from the event that was
// passed in to us in that it has a user key instead of a user object, and it only shows
// the flag value, not the variation index.
type featureRequestEventOutput struct {
	Kind         string      `json:"kind"`
	CreationDate uint64      `json:"creationDate"`
	Key          string      `json:"key"`
	UserKey      string      `json:"userKey"`
	Value        interface{} `json:"value"`
	Default      interface{} `json:"default"`
	Version      *int        `json:"version,omitempty"`
	PrereqOf     *string     `json:"prereqOf,omitempty"`
	Debug        *bool       `json:"debug,omitempty"`
}

// Serializable form of an identify event.
type identifyEventOutput struct {
	Kind         string `json:"kind"`
	CreationDate uint64 `json:"creationDate"`
	User         *User  `json:"user"`
}

// Serializable form of a custom event. It has a user key instead of a user object.
type customEventOutput struct {
	Kind         string      `json:"kind"`
	CreationDate uint64      `json:"creationDate"`
	Key          string      `json:"key"`
	UserKey      string      `json:"userKey"`
	Data         interface{} `json:"data"`
}

// Serializable form of an index event. This is not generated by an explicit client call,
// but is created automatically whenever we see a user we haven't seen before in a feature
// request event or custom event.
type indexEventOutput struct {
	Kind         string `json:"kind"`
	CreationDate uint64 `json:"creationDate"`
	User         *User  `json:"user"`
}

// Serializable form of a summary event, containing data generated by EventSummarizer.
type summaryEventOutput struct {
	summaryOutput
	Kind string `json:"kind"`
}

const (
	FEATURE_REQUEST_EVENT = "feature"
	CUSTOM_EVENT          = "custom"
	IDENTIFY_EVENT        = "identify"
	INDEX_EVENT           = "index"
	SUMMARY_EVENT         = "summary"
)

func newEventProcessor(sdkKey string, config Config, client *http.Client) *eventProcessor {
	if client == nil {
		client = &http.Client{}
	}

	res := &eventProcessor{
		queue:      make([]interface{}, 0),
		sdkKey:     sdkKey,
		config:     config,
		eventsUri:  config.EventsUri + "/bulk",
		client:     client,
		eventsIn:   make(chan eventInput, 100),
		closer:     make(chan struct{}),
		summarizer: NewEventSummarizer(config),
	}

	go func() {
		if err := recover(); err != nil {
			res.config.Logger.Printf("Unexpected panic in event processing thread: %+v", err)
		}

		flushInterval := config.FlushInterval
		if flushInterval <= 0 {
			flushInterval = DefaultConfig.FlushInterval
		}
		userKeysFlushInterval := config.UserKeysFlushInterval
		if userKeysFlushInterval <= 0 {
			userKeysFlushInterval = DefaultConfig.UserKeysFlushInterval
		}
		flushTicker := time.NewTicker(flushInterval)
		usersResetTicker := time.NewTicker(userKeysFlushInterval)
		for {
			select {
<<<<<<< HEAD
			case eventIn := <-res.eventsIn:
				var err error
				if eventIn.event == nil {
					res.dispatchFlush(eventIn.reply)
				} else {
					err = res.sendEventInternal(eventIn.event)
					if eventIn.reply != nil {
						eventIn.reply <- err
					}
				}
			case <-ticker.C:
				res.dispatchFlush(nil)
			case <-res.closer:
				ticker.Stop()
				waitCh := make(chan error)
				res.dispatchFlush(waitCh)
				<-waitCh
=======
			case <-flushTicker.C:
				res.flush()
			case <-usersResetTicker.C:
				res.summarizer.resetUsers()
			case <-res.closer:
				flushTicker.Stop()
				usersResetTicker.Stop()
>>>>>>> 23356695
				return
			}
		}
	}()

	return res
}

func (ep *eventProcessor) close() {
	ep.closeOnce.Do(func() {
		close(ep.closer)
	})
}

func (ep *eventProcessor) flush() error {
	input := eventInput{
		event: nil,
		reply: make(chan error),
	}
	ep.eventsIn <- input
	// Wait for response
	err := <-input.reply
	return err
}

func (ep *eventProcessor) dispatchFlush(replyCh chan error) {
	if len(ep.queue) == 0 || ep.closed {
		if replyCh != nil {
			replyCh <- nil
		}
		return
	}

	events := ep.queue
	ep.queue = make([]interface{}, 0)

	summaryData := ep.summarizer.flush()

	go func() {
		err := ep.flushInternal(events, summaryData)
		if replyCh != nil {
			replyCh <- err
		}
	}()
}

func (ep *eventProcessor) flushInternal(events []interface{}, summaryData summaryOutput) error {
	if len(summaryData.Counters) > 0 {
		se := summaryEventOutput{
			summaryOutput: summaryData,
			Kind:          SUMMARY_EVENT,
		}
		// note that the queue size limit does not include the summary event, if any
		events = append(events, se)
	}

	payload, marshalErr := json.Marshal(events)

	if marshalErr != nil {
		ep.config.Logger.Printf("Unexpected error marshalling event json: %+v", marshalErr)
		return marshalErr
	}

	req, reqErr := http.NewRequest("POST", ep.eventsUri, bytes.NewReader(payload))

	if reqErr != nil {
		ep.config.Logger.Printf("Unexpected error while creating event request: %+v", reqErr)
		return reqErr
	}

	req.Header.Add("Authorization", ep.sdkKey)
	req.Header.Add("Content-Type", "application/json")
	req.Header.Add("User-Agent", "GoClient/"+Version)

	resp, respErr := ep.client.Do(req)

	defer func() {
		if resp != nil && resp.Body != nil {
			ioutil.ReadAll(resp.Body)
			resp.Body.Close()
		}
	}()

	if respErr != nil {
		ep.config.Logger.Printf("Unexpected error while sending events: %+v", respErr)
		return respErr
	}
	err := checkStatusCode(resp.StatusCode, ep.eventsUri)
	if err != nil {
		ep.config.Logger.Printf("Unexpected status code when sending events: %+v", err)
		if err != nil && err.Code == 401 {
			ep.config.Logger.Printf("Received 401 error, no further events will be posted since SDK key is invalid")
			ep.closed = true
			return err
		}
	} else {
		t, err := http.ParseTime(resp.Header.Get("Date"))
		if err == nil {
			ep.summarizer.setLastKnownPastTime(toUnixMillis(t))
		}
	}
	return nil
}

// Posts an event asynchronously.
func (ep *eventProcessor) sendEvent(evt Event) {
	ep.eventsIn <- eventInput{
		event: evt,
		reply: nil,
	}
}

// Posts an event and waits until it has been processed, returning the error result if any.
func (ep *eventProcessor) sendEventSync(evt Event) error {
	if evt == nil {
		return nil
	}
	input := eventInput{
		event: evt,
		reply: make(chan error),
	}
	ep.eventsIn <- input
	err := <-input.reply
	return err
}

func (ep *eventProcessor) sendEventInternal(evt Event) error {
	if !ep.config.SendEvents {
		return nil
	}

	creationDate := evt.GetBase().CreationDate
	var userKey string
	var newUser *User
	if userKey, newUser = ep.dedupUser(evt); newUser != nil {
		indexEvent := indexEventOutput{
			Kind:         INDEX_EVENT,
			CreationDate: creationDate,
			User:         newUser,
		}
		if err := ep.queueEventOutput(indexEvent); err != nil {
			return err
		}
	}

	if ep.summarizer.summarizeEvent(evt) {
		return nil
	}

	if ep.config.SamplingInterval > 0 && rand.Int31n(ep.config.SamplingInterval) != 0 {
		return nil
	}

	var eventOutput interface{}
	switch evt := evt.(type) {
	case FeatureRequestEvent:
		fe := featureRequestEventOutput{
			Kind:         FEATURE_REQUEST_EVENT,
			CreationDate: creationDate,
			Key:          evt.Key,
			UserKey:      userKey,
			Value:        evt.Value,
			Default:      evt.Default,
			Version:      evt.Version,
			PrereqOf:     evt.PrereqOf,
		}
		if !evt.TrackEvents && evt.DebugEventsUntilDate != nil {
			debug := true
			fe.Debug = &debug
		}
		eventOutput = fe
	case CustomEvent:
		ce := customEventOutput{
			Kind:         CUSTOM_EVENT,
			CreationDate: creationDate,
			Key:          evt.Key,
			UserKey:      userKey,
			Data:         evt.Data,
		}
		eventOutput = ce
	case IdentifyEvent:
		user := scrubUser(evt.User, ep.config.AllAttributesPrivate, ep.config.PrivateAttributeNames)
		ep.summarizer.noticeUser(user)
		ie := identifyEventOutput{
			Kind:         IDENTIFY_EVENT,
			CreationDate: creationDate,
			User:         user,
		}
		eventOutput = ie
	default:
		return errors.New("unknown event type")
	}

	return ep.queueEventOutput(eventOutput)
}

func (ep *eventProcessor) queueEventOutput(eventOutput interface{}) error {
	if ep.closed {
		return nil
	}
	if len(ep.queue) >= ep.config.Capacity {
		message := "Exceeded event queue capacity. Increase capacity to avoid dropping events."
		ep.config.Logger.Printf("WARN: %s", message)
		return errors.New(message)
	}
	ep.queue = append(ep.queue, eventOutput)
	return nil
}

func (ep *eventProcessor) dedupUser(evt Event) (string, *User) {
	// identify events don't get deduplicated and always include the full user data
	if _, ok := evt.(IdentifyEvent); ok {
		return "", nil
	}
	user := scrubUser(evt.GetBase().User, ep.config.AllAttributesPrivate, ep.config.PrivateAttributeNames)
	var userKey string
	if user.Key != nil {
		userKey = *user.Key
	}
	if ep.summarizer.noticeUser(user) {
		return userKey, nil
	} else {
		return userKey, user
	}
}

func scrubUser(user User, allAttributesPrivate bool, globalPrivateAttributes []string) *User {
	user.PrivateAttributes = nil

	if len(user.PrivateAttributeNames) == 0 && len(globalPrivateAttributes) == 0 && !allAttributesPrivate {
		return &user
	}

	isPrivate := map[string]bool{}
	for _, n := range globalPrivateAttributes {
		isPrivate[n] = true
	}
	for _, n := range user.PrivateAttributeNames {
		isPrivate[n] = true
	}

	if user.Custom != nil {
		var custom = map[string]interface{}{}
		for k, v := range *user.Custom {
			if allAttributesPrivate || isPrivate[k] {
				user.PrivateAttributes = append(user.PrivateAttributes, k)
			} else {
				custom[k] = v
			}
		}
		user.Custom = &custom
	}

	if !isEmpty(user.Avatar) && (allAttributesPrivate || isPrivate["avatar"]) {
		user.Avatar = nil
		user.PrivateAttributes = append(user.PrivateAttributes, "avatar")
	}

	if !isEmpty(user.Country) && (allAttributesPrivate || isPrivate["country"]) {
		user.Country = nil
		user.PrivateAttributes = append(user.PrivateAttributes, "country")
	}

	if !isEmpty(user.Ip) && (allAttributesPrivate || isPrivate["ip"]) {
		user.Ip = nil
		user.PrivateAttributes = append(user.PrivateAttributes, "ip")
	}

	if !isEmpty(user.FirstName) && (allAttributesPrivate || isPrivate["firstName"]) {
		user.FirstName = nil
		user.PrivateAttributes = append(user.PrivateAttributes, "firstName")
	}

	if !isEmpty(user.LastName) && (allAttributesPrivate || isPrivate["lastName"]) {
		user.LastName = nil
		user.PrivateAttributes = append(user.PrivateAttributes, "lastName")
	}

	if !isEmpty(user.Name) && (allAttributesPrivate || isPrivate["name"]) {
		user.Name = nil
		user.PrivateAttributes = append(user.PrivateAttributes, "name")
	}

	if !isEmpty(user.Secondary) && (allAttributesPrivate || isPrivate["secondary"]) {
		user.Secondary = nil
		user.PrivateAttributes = append(user.PrivateAttributes, "secondary")
	}

	if !isEmpty(user.Email) && (allAttributesPrivate || isPrivate["email"]) {
		user.Email = nil
		user.PrivateAttributes = append(user.PrivateAttributes, "email")
	}

	return &user
}

func isEmpty(s *string) bool {
	return s == nil || *s == ""
}<|MERGE_RESOLUTION|>--- conflicted
+++ resolved
@@ -118,7 +118,6 @@
 		usersResetTicker := time.NewTicker(userKeysFlushInterval)
 		for {
 			select {
-<<<<<<< HEAD
 			case eventIn := <-res.eventsIn:
 				var err error
 				if eventIn.event == nil {
@@ -129,22 +128,16 @@
 						eventIn.reply <- err
 					}
 				}
-			case <-ticker.C:
+			case <-flushTicker.C:
 				res.dispatchFlush(nil)
-			case <-res.closer:
-				ticker.Stop()
-				waitCh := make(chan error)
-				res.dispatchFlush(waitCh)
-				<-waitCh
-=======
-			case <-flushTicker.C:
-				res.flush()
 			case <-usersResetTicker.C:
 				res.summarizer.resetUsers()
 			case <-res.closer:
 				flushTicker.Stop()
 				usersResetTicker.Stop()
->>>>>>> 23356695
+				waitCh := make(chan error)
+				res.dispatchFlush(waitCh)
+				<-waitCh
 				return
 			}
 		}
